--- conflicted
+++ resolved
@@ -12,12 +12,8 @@
 repository = "https://github.com/beyondessential/bestool"
 
 [dependencies]
-<<<<<<< HEAD
 age = { version = "0.11.0", features = ["async"], optional = true }
-aws-config = { version = "1.5.5", optional = true }
-=======
 aws-config = { version = "1.5.11", optional = true }
->>>>>>> 2d246a44
 aws-credential-types = { version = "1.1.7", features = ["hardcoded-credentials"], optional = true }
 aws-sdk-route53 = { version = "1.55.0", optional = true }
 aws-sdk-sts = { version = "1.51.0", optional = true }
