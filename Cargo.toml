--- conflicted
+++ resolved
@@ -38,11 +38,8 @@
 humantime = "2.1.0"
 indicatif = { version = "0.17.7", features = ["tokio"] }
 ip_network = { version = "0.4.1", optional = true }
-<<<<<<< HEAD
 is-root = { version = "0.1.3", optional = true }
-=======
 itertools = "0.12.1"
->>>>>>> 015439d2
 json5 = "0.4.1"
 leon = { version = "3.0.1", optional = true }
 leon-macros = { version = "1.0.2", optional = true }
@@ -56,11 +53,7 @@
 rppal = { version = "0.17.1", optional = true }
 rust-fontconfig = { version = "0.1.7", optional = true }
 secrecy = { version = "0.8.0", optional = true }
-<<<<<<< HEAD
 ssh-key = { version = "0.6.5", optional = true }
-upgrade = { version = "1.1.1", optional = true }
-=======
->>>>>>> 015439d2
 serde = { version = "1.0.197", features = ["derive"] }
 serde_json = "1.0.115"
 tera = { version = "1.19.1", optional = true }
